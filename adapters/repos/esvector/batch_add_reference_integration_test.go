--- conflicted
+++ resolved
@@ -74,11 +74,7 @@
 	}
 	schemaGetter := &fakeSchemaGetter{schema: schema}
 	logger := logrus.New()
-<<<<<<< HEAD
-	repo := NewRepo(client, logger, schemaGetter, 2, 1, "0-1")
-=======
-	repo := NewRepo(client, logger, schemaGetter, 2, 100)
->>>>>>> f5106e92
+	repo := NewRepo(client, logger, schemaGetter, 2, 100, 1, "0-1")
 	waitForEsToBeReady(t, repo)
 	migrator := NewMigrator(repo)
 
