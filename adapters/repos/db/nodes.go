--- conflicted
+++ resolved
@@ -86,37 +86,18 @@
 	return db.localNodeStatus(ctx, className, verbosity), nil
 }
 
-<<<<<<< HEAD
-func (db *DB) localNodeStatus(className, output string) *models.NodeStatus {
-=======
 func (db *DB) localNodeStatus(ctx context.Context, className, output string) *models.NodeStatus {
-	var (
-		objectCount int64
-		shardCount  int64
-		shards      []*models.NodeShardStatus
-	)
-
->>>>>>> 9dcce7e3
 	if className != "" && db.GetIndex(schema.ClassName(className)) == nil {
 		// class not found
 		return &models.NodeStatus{}
 	}
 
-<<<<<<< HEAD
 	var (
-		shards     []*models.NodeShardStatus
-		nodeStats  *models.NodeStats
-		batchStats *models.BatchStats
+		shards    []*models.NodeShardStatus
+		nodeStats *models.NodeStats
 	)
 	if output == verbosity.OutputVerbose {
-		nodeStats = db.localNodeShardStats(&shards, className)
-		batchStats = db.localNodeBatchStats()
-=======
-	if className == "" {
-		objectCount, shardCount = db.localNodeStatusAll(ctx, &shards, output)
-	} else {
-		objectCount, shardCount = db.localNodeStatusForClass(ctx, &shards, className, output)
->>>>>>> 9dcce7e3
+		nodeStats = db.localNodeShardStats(ctx, &shards, className)
 	}
 
 	clusterHealthStatus := models.NodeStatusStatusHEALTHY
@@ -131,19 +112,15 @@
 		Status:     &clusterHealthStatus,
 		Shards:     shards,
 		Stats:      nodeStats,
-		BatchStats: batchStats,
-	}
-
-	if !asyncEnabled() && output == verbosity.OutputVerbose {
-		ql := int64(len(db.jobQueueCh))
-		status.BatchStats.QueueLength = &ql
+		BatchStats: db.localNodeBatchStats(),
 	}
 
 	return &status
 }
 
-<<<<<<< HEAD
-func (db *DB) localNodeShardStats(status *[]*models.NodeShardStatus, className string) *models.NodeStats {
+func (db *DB) localNodeShardStats(ctx context.Context,
+	status *[]*models.NodeShardStatus, className string,
+) *models.NodeStats {
 	var objectCount, shardCount int64
 	if className == "" {
 		db.indexLock.RLock()
@@ -154,7 +131,7 @@
 					Warningf("no resource found for index %q", name)
 				continue
 			}
-			objects, shards := idx.getShardsNodeStatus(status)
+			objects, shards := idx.getShardsNodeStatus(ctx, status)
 			objectCount, shardCount = objectCount+objects, shardCount+shards
 		}
 		return &models.NodeStats{
@@ -162,58 +139,34 @@
 			ShardCount:  shardCount,
 		}
 	}
-=======
-func (db *DB) localNodeStatusAll(ctx context.Context, status *[]*models.NodeShardStatus,
-	output string,
-) (totalCount, shardCount int64) {
-	db.indexLock.RLock()
-	defer db.indexLock.RUnlock()
-	for name, idx := range db.indices {
-		if idx == nil {
-			db.logger.WithField("action", "local_node_status_for_all").
-				Warningf("no resource found for index %q", name)
-			continue
-		}
-		total, shard := idx.getShardsNodeStatus(ctx, status, output)
-		totalCount, shardCount = totalCount+total, shardCount+shard
-	}
-	return
-}
-
-func (db *DB) localNodeStatusForClass(ctx context.Context, status *[]*models.NodeShardStatus,
-	className, output string,
-) (totalCount, shardCount int64) {
->>>>>>> 9dcce7e3
 	idx := db.GetIndex(schema.ClassName(className))
 	if idx == nil {
 		db.logger.WithField("action", "local_node_status_for_class").
 			Warningf("no index found for class %q", className)
 		return nil
 	}
-	objectCount, shardCount = idx.getShardsNodeStatus(status)
+	objectCount, shardCount = idx.getShardsNodeStatus(ctx, status)
 	return &models.NodeStats{
 		ObjectCount: objectCount,
 		ShardCount:  shardCount,
 	}
-<<<<<<< HEAD
 }
 
 func (db *DB) localNodeBatchStats() *models.BatchStats {
 	db.batchMonitorLock.Lock()
 	rate := db.ratePerSecond
 	db.batchMonitorLock.Unlock()
-	return &models.BatchStats{RatePerSecond: int64(rate)}
-}
-
-func (i *Index) getShardsNodeStatus(status *[]*models.NodeShardStatus) (totalCount, shardCount int64) {
-=======
-	return idx.getShardsNodeStatus(ctx, status, output)
+	stats := &models.BatchStats{RatePerSecond: int64(rate)}
+	if !asyncEnabled() {
+		ql := int64(len(db.jobQueueCh))
+		stats.QueueLength = &ql
+	}
+	return stats
 }
 
 func (i *Index) getShardsNodeStatus(ctx context.Context,
-	status *[]*models.NodeShardStatus, output string,
+	status *[]*models.NodeShardStatus,
 ) (totalCount, shardCount int64) {
->>>>>>> 9dcce7e3
 	i.ForEachShard(func(name string, shard ShardLike) error {
 		if err := ctx.Err(); err != nil {
 			return err
