--- conflicted
+++ resolved
@@ -161,12 +161,8 @@
 	className              string
 	shardName              string
 	VectorForIDThunk       common.VectorForID[float32]
-<<<<<<< HEAD
-	shardedNodeLocks       shardedNodeLocks
+	shardedNodeLocks       *common.ShardedLocks
 	store                  *lsmkv.Store
-=======
-	shardedNodeLocks       *common.ShardedLocks
->>>>>>> 93ad38fd
 }
 
 type CommitLogger interface {
@@ -268,12 +264,8 @@
 		VectorForIDThunk:     cfg.VectorForIDThunk,
 		TempVectorForIDThunk: cfg.TempVectorForIDThunk,
 		pqConfig:             uc.PQ,
-<<<<<<< HEAD
-		shardedNodeLocks:     newShardedNodeLocks(),
+		shardedNodeLocks:     common.NewDefaultShardedLocks(),
 		store:                store,
-=======
-		shardedNodeLocks:     common.NewDefaultShardedLocks(),
->>>>>>> 93ad38fd
 
 		shardCompactionCallbacks: shardCompactionCallbacks,
 		shardFlushCallbacks:      shardFlushCallbacks,
