--- conflicted
+++ resolved
@@ -27,27 +27,19 @@
 			out.Prompt = &obj[0].Value.(*ast.StringValue).Value
 		case "groupedResult":
 			obj := arg.Value.(*ast.ObjectValue).Fields
-<<<<<<< HEAD
 			out.Task = nil
-			out.combineDocs = nil
-			out.mapTask = nil
+			out.CombineDocs = nil
+			out.MapTask = nil
 
 			// Extract the additional fields "Task", "combineDocs" and "mapTask"
-=======
->>>>>>> d5570211
 			for _, field := range obj {
 				switch field.Name.Value {
 				case "task":
 					out.Task = &field.Value.(*ast.StringValue).Value
-<<<<<<< HEAD
 				case "combineDocs":
-					out.combineDocs = &field.Value.(*ast.StringValue).Value
+					out.CombineDocs = &field.Value.(*ast.StringValue).Value
 				case "mapTask":
-					out.mapTask = &field.Value.(*ast.StringValue).Value
-				default:
-					// ignore what we don't recognize
-					log.Printf("Igonore not recognized value: %v", field.Name.Value)
-=======
+					out.MapTask = &field.Value.(*ast.StringValue).Value
 				case "properties":
 					inp := field.Value.GetValue().([]ast.Value)
 					out.Properties = make([]string, len(inp))
@@ -55,10 +47,8 @@
 					for i, value := range inp {
 						out.Properties[i] = value.(*ast.StringValue).Value
 					}
->>>>>>> d5570211
 				}
 			}
-
 		default:
 			// ignore what we don't recognize
 			log.Printf("Igonore not recognized value: %v", arg.Name.Value)
