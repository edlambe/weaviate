//                           _       _
// __      _____  __ ___   ___  __ _| |_ ___
// \ \ /\ / / _ \/ _` \ \ / / |/ _` | __/ _ \
//  \ V  V /  __/ (_| |\ V /| | (_| | ||  __/
//   \_/\_/ \___|\__,_| \_/ |_|\__,_|\__\___|
//
//  Copyright © 2016 - 2022 SeMI Technologies B.V. All rights reserved.
//
//  CONTACT: hello@semi.technology
//

package modstgfs

import (
	"context"
	"encoding/json"
	"fmt"
	"io"
	"os"
	"path/filepath"

	"github.com/pkg/errors"
	"github.com/semi-technologies/weaviate/entities/snapshots"
)

func (m *StorageFileSystemModule) StoreSnapshot(ctx context.Context, snapshot *snapshots.Snapshot) error {
	if err := ctx.Err(); err != nil {
		return errors.Wrapf(err, "store snapshot aborted")
	}

	dstSnapshotPath, err := m.createSnapshotDir(snapshot)
	if err != nil {
		return errors.Wrapf(err, "could not create snapshot dir")
	}

	for _, srcRelPath := range snapshot.Files {
		if err := ctx.Err(); err != nil {
			return errors.Wrapf(err, "store snapshot aborted")
		}
		if err := m.copyFile(dstSnapshotPath, m.dataPath, srcRelPath); err != nil {
			return err
		}
	}

	if err := m.saveMeta(dstSnapshotPath, snapshot); err != nil {
		return err
	}

	return nil
}

<<<<<<< HEAD
=======
// TODO handle className
>>>>>>> 1512dc6b
func (m *StorageFileSystemModule) RestoreSnapshot(ctx context.Context, className, snapshotID string) error {
	if err := ctx.Err(); err != nil {
		return errors.Wrapf(err, "restore snapshot aborted, invalid context")
	}

	metaPath := m.makeMetaFilePath(snapshotID)

	metaData, err := os.ReadFile(metaPath)
	if err != nil {
		return errors.Wrapf(err, "Could not read snapshot meta file %v", metaPath)
	}
	var snapshot snapshots.Snapshot
	if err := json.Unmarshal(metaData, &snapshot); err != nil {
		return errors.Wrapf(err, "Could not unmarshal snapshot meta file %v", metaPath)
	}

	for _, srcRelPath := range snapshot.Files {
		if err := ctx.Err(); err != nil {
			return errors.Wrapf(err, "restore snapshot aborted, system might be in an invalid state")
		}
		if err := m.copyFile(m.dataPath, m.makeSnapshotDirPath(snapshotID), srcRelPath); err != nil {
			return errors.Wrapf(err, "restore snapshot aborted, system might be in an invalid state: file %v", srcRelPath)
		}
	}
	return nil
}

func (m *StorageFileSystemModule) SetMetaStatus(ctx context.Context, className, snapshotID, status string) error {
	// TODO implement
	return nil
}

func (m *StorageFileSystemModule) GetMetaStatus(ctx context.Context, className, snapshotID string) (string, error) {
	// TODO implement
	return "", nil
}

func (m *StorageFileSystemModule) DestinationPath(className, snapshotID string) string {
	// TODO implement
	return ""
}

func (m *StorageFileSystemModule) initSnapshotStorage(ctx context.Context, snapshotsPath string) error {
	if snapshotsPath == "" {
		return fmt.Errorf("empty snapshots path provided")
	}
	snapshotsPath = filepath.Clean(snapshotsPath)
	if !filepath.IsAbs(snapshotsPath) {
		return fmt.Errorf("relative snapshots path provided")
	}
	if err := m.createSnapshotsDir(snapshotsPath); err != nil {
		return errors.Wrapf(err, "invalid snapshots path provided")
	}
	m.snapshotsPath = snapshotsPath

	return nil
}

func (m *StorageFileSystemModule) createSnapshotsDir(snapshotsPath string) error {
	if err := os.MkdirAll(snapshotsPath, os.ModePerm); err != nil {
		m.logger.WithField("module", m.Name()).
			WithField("action", "create_snapshots_dir").
			WithError(err).
			Errorf("failed creating snapshots directory")
		return err
	}
	return nil
}

func (m *StorageFileSystemModule) makeSnapshotDirPath(id string) string {
	return filepath.Join(m.snapshotsPath, id)
}

func (m *StorageFileSystemModule) makeMetaFilePath(id string) string {
	return filepath.Join(m.makeSnapshotDirPath(id), "snapshot.json")
}

func (m *StorageFileSystemModule) createSnapshotDir(snapshot *snapshots.Snapshot) (snapshotPath string, err error) {
	snapshotPath = m.makeSnapshotDirPath(snapshot.ID)
	if err = os.Mkdir(snapshotPath, os.ModePerm); err != nil {
		m.logger.WithField("module", m.Name()).
			WithField("action", "create_snapshot_dir").
			WithField("snapshot_id", snapshot.ID).
			WithError(err).
			Errorf("failed creating snapshots directory")
		return "", err
	}
	return snapshotPath, nil
}

func (m *StorageFileSystemModule) copyFile(dstSnapshotPath, srcBasePath, srcRelPath string) error {
	srcAbsPath := filepath.Join(srcBasePath, srcRelPath)
	dstAbsPath := filepath.Join(dstSnapshotPath, srcRelPath)

	src, err := os.Open(srcAbsPath)
	if err != nil {
		m.logger.WithField("module", m.Name()).
			WithField("action", "copy_file").
			WithError(err).
			Errorf("failed opening source file")
		return errors.Wrapf(err, "Could not open snapshot source file %v", srcRelPath)
	}
	defer src.Close()

	if err := os.MkdirAll(filepath.Dir(dstAbsPath), os.ModePerm); err != nil {
		m.logger.WithField("module", m.Name()).
			WithField("action", "copy_file").
			WithError(err).
			Errorf("failed creating destication dir for file")
		return errors.Wrapf(err, "Could not create snapshot destination dir for file %v", srcRelPath)
	}
	dst, err := os.Create(dstAbsPath)
	if err != nil {
		m.logger.WithField("module", m.Name()).
			WithField("action", "copy_file").
			WithError(err).
			Errorf("failed creating destication file")
		return errors.Wrapf(err, "Could not create snapshot destination file %v", srcRelPath)
	}
	defer dst.Close()

	_, err = io.Copy(dst, src)
	if err != nil {
		m.logger.WithField("module", m.Name()).
			WithField("action", "copy_file").
			WithError(err).
			Errorf("failed copying snapshot file")
		return errors.Wrapf(err, "Could not copy snapshot file %v", srcRelPath)
	}

	return nil
}

func (m *StorageFileSystemModule) saveMeta(dstSnapshotPath string, snapshot *snapshots.Snapshot) error {
	content, err := json.Marshal(snapshot)
	if err != nil {
		m.logger.WithField("module", m.Name()).
			WithField("action", "save_meta").
			WithField("snapshot_id", snapshot.ID).
			WithError(err).
			Errorf("failed creating meta file")
		return errors.Wrapf(err, "Could not create meta file for snapshot %v", snapshot.ID)
	}

	metaFile := m.makeMetaFilePath(snapshot.ID)
	if err := os.WriteFile(metaFile, content, os.ModePerm); err != nil {
		m.logger.WithField("module", m.Name()).
			WithField("action", "save_meta").
			WithField("snapshot_id", snapshot.ID).
			WithError(err).
			Errorf("failed creating meta file")
		return errors.Wrapf(err, "Could not create meta file for snapshot %v", snapshot.ID)
	}

	return nil
}<|MERGE_RESOLUTION|>--- conflicted
+++ resolved
@@ -49,10 +49,7 @@
 	return nil
 }
 
-<<<<<<< HEAD
-=======
 // TODO handle className
->>>>>>> 1512dc6b
 func (m *StorageFileSystemModule) RestoreSnapshot(ctx context.Context, className, snapshotID string) error {
 	if err := ctx.Err(); err != nil {
 		return errors.Wrapf(err, "restore snapshot aborted, invalid context")
