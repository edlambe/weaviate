//                           _       _
// __      _____  __ ___   ___  __ _| |_ ___
// \ \ /\ / / _ \/ _` \ \ / / |/ _` | __/ _ \
//  \ V  V /  __/ (_| |\ V /| | (_| | ||  __/
//   \_/\_/ \___|\__,_| \_/ |_|\__,_|\__\___|
//
//  Copyright © 2016 - 2022 SeMI Technologies B.V. All rights reserved.
//
//  CONTACT: hello@semi.technology
//

package schema

import (
	"context"
	"testing"

	"github.com/go-openapi/strfmt"
	"github.com/semi-technologies/weaviate/entities/models"
	"github.com/semi-technologies/weaviate/entities/schema"
	"github.com/semi-technologies/weaviate/usecases/config"
	"github.com/semi-technologies/weaviate/usecases/scaling"
	"github.com/semi-technologies/weaviate/usecases/sharding"
	"github.com/sirupsen/logrus/hooks/test"
	"github.com/stretchr/testify/assert"
	"github.com/stretchr/testify/require"
)

// TODO: These tests don't match the overall testing style in Weaviate.
// Refactor!
type NilMigrator struct{}

func (n *NilMigrator) AddClass(ctx context.Context, class *models.Class,
	shardingState *sharding.State,
) error {
	return nil
}

func (n *NilMigrator) DropClass(ctx context.Context, className string) error {
	return nil
}

func (n *NilMigrator) UpdateClass(ctx context.Context, className string, newClassName *string) error {
	return nil
}

func (n *NilMigrator) GetShardsStatus(ctx context.Context, className string) (map[string]string, error) {
	return nil, nil
}

func (n *NilMigrator) UpdateShardStatus(ctx context.Context, className, shardName, targetStatus string) error {
	return nil
}

func (n *NilMigrator) AddProperty(ctx context.Context, className string, prop *models.Property) error {
	return nil
}

func (n *NilMigrator) UpdateProperty(ctx context.Context, className string, propName string, newName *string) error {
	return nil
}

func (n *NilMigrator) UpdatePropertyAddDataType(ctx context.Context, className string, propName string, newDataType string) error {
	return nil
}

func (n *NilMigrator) DropProperty(ctx context.Context, className string, propName string) error {
	return nil
}

func (n *NilMigrator) ValidateVectorIndexConfigUpdate(ctx context.Context, old, updated schema.VectorIndexConfig) error {
	return nil
}

func (n *NilMigrator) UpdateVectorIndexConfig(ctx context.Context, className string, updated schema.VectorIndexConfig) error {
	return nil
}

func (n *NilMigrator) ValidateInvertedIndexConfigUpdate(ctx context.Context, old, updated *models.InvertedIndexConfig) error {
	return nil
}

func (n *NilMigrator) UpdateInvertedIndexConfig(ctx context.Context, className string, updated *models.InvertedIndexConfig) error {
	return nil
}

func (n *NilMigrator) RecalculateVectorDimensions(ctx context.Context) error {
	return nil
}

var schemaTests = []struct {
	name string
	fn   func(*testing.T, *Manager)
}{
	{name: "UpdateMeta", fn: testUpdateMeta},
	{name: "AddObjectClass", fn: testAddObjectClass},
	{name: "AddObjectClassWithExplicitVectorizer", fn: testAddObjectClassExplicitVectorizer},
	{name: "AddObjectClassWithImplicitVectorizer", fn: testAddObjectClassImplicitVectorizer},
	{name: "AddObjectClassWithWrongVectorizer", fn: testAddObjectClassWrongVectorizer},
	{name: "AddObjectClassWithWrongIndexType", fn: testAddObjectClassWrongIndexType},
	{name: "RemoveObjectClass", fn: testRemoveObjectClass},
	{name: "CantAddSameClassTwice", fn: testCantAddSameClassTwice},
	{name: "CantAddSameClassTwiceDifferentKind", fn: testCantAddSameClassTwiceDifferentKinds},
	{name: "AddPropertyDuringCreation", fn: testAddPropertyDuringCreation},
	{name: "AddInvalidPropertyDuringCreation", fn: testAddInvalidPropertyDuringCreation},
	{name: "AddInvalidPropertyWithEmptyDataTypeDuringCreation", fn: testAddInvalidPropertyWithEmptyDataTypeDuringCreation},
	{name: "DropProperty", fn: testDropProperty},
}

func testUpdateMeta(t *testing.T, lsm *Manager) {
	t.Parallel()
	schema, err := lsm.GetSchema(nil)
	require.Nil(t, err)

	assert.Equal(t, schema.Objects.Maintainer, strfmt.Email(""))
	assert.Equal(t, schema.Objects.Name, "")

	assert.Nil(t, lsm.UpdateMeta(context.Background(), "http://new/context", "person@example.org", "somename"))

	schema, err = lsm.GetSchema(nil)
	require.Nil(t, err)

	assert.Equal(t, schema.Objects.Maintainer, strfmt.Email("person@example.org"))
	assert.Equal(t, schema.Objects.Name, "somename")
}

func testAddObjectClass(t *testing.T, lsm *Manager) {
	t.Parallel()

	objectClassesNames := testGetClassNames(lsm)
	assert.NotContains(t, objectClassesNames, "Car")

	err := lsm.AddClass(context.Background(), nil, &models.Class{
		Class: "Car",
		Properties: []*models.Property{{
			DataType: []string{"string"},
			Name:     "dummy",
		}},
		VectorIndexConfig: map[string]interface{}{
			"dummy": "this should be parsed",
		},
	})

	assert.Nil(t, err)

	objectClassesNames = testGetClassNames(lsm)
	assert.Contains(t, objectClassesNames, "Car")

	objectClasses := testGetClasses(lsm)
	require.Len(t, objectClasses, 1)
	assert.Equal(t, config.VectorizerModuleNone, objectClasses[0].Vectorizer)
	assert.Equal(t, fakeVectorConfig{
		raw: map[string]interface{}{
			"distance": "cosine",
			"dummy":    "this should be parsed",
		},
	}, objectClasses[0].VectorIndexConfig)
	assert.Equal(t, int64(60), objectClasses[0].InvertedIndexConfig.CleanupIntervalSeconds,
		"the default was set")
}

func testAddObjectClassExplicitVectorizer(t *testing.T, lsm *Manager) {
	t.Parallel()

	objectClassesNames := testGetClassNames(lsm)
	assert.NotContains(t, objectClassesNames, "Car")

	err := lsm.AddClass(context.Background(), nil, &models.Class{
		Vectorizer:      config.VectorizerModuleText2VecContextionary,
		VectorIndexType: "hnsw",
		Class:           "Car",
		Properties: []*models.Property{{
			DataType: []string{"string"},
			Name:     "dummy",
		}},
	})

	assert.Nil(t, err)

	objectClassesNames = testGetClassNames(lsm)
	assert.Contains(t, objectClassesNames, "Car")

	objectClasses := testGetClasses(lsm)
	require.Len(t, objectClasses, 1)
	assert.Equal(t, config.VectorizerModuleText2VecContextionary, objectClasses[0].Vectorizer)
	assert.Equal(t, "hnsw", objectClasses[0].VectorIndexType)
}

func testAddObjectClassImplicitVectorizer(t *testing.T, lsm *Manager) {
	t.Parallel()
	lsm.config.DefaultVectorizerModule = config.VectorizerModuleText2VecContextionary

	objectClassesNames := testGetClassNames(lsm)
	assert.NotContains(t, objectClassesNames, "Car")

	err := lsm.AddClass(context.Background(), nil, &models.Class{
		Class: "Car",
		Properties: []*models.Property{{
			DataType: []string{"string"},
			Name:     "dummy",
		}},
	})

	assert.Nil(t, err)

	objectClassesNames = testGetClassNames(lsm)
	assert.Contains(t, objectClassesNames, "Car")

	objectClasses := testGetClasses(lsm)
	require.Len(t, objectClasses, 1)
	assert.Equal(t, config.VectorizerModuleText2VecContextionary, objectClasses[0].Vectorizer)
	assert.Equal(t, "hnsw", objectClasses[0].VectorIndexType)
}

func testAddObjectClassWrongVectorizer(t *testing.T, lsm *Manager) {
	t.Parallel()

	objectClassesNames := testGetClassNames(lsm)
	assert.NotContains(t, objectClassesNames, "Car")

	err := lsm.AddClass(context.Background(), nil, &models.Class{
		Class:      "Car",
		Vectorizer: "vectorizer-5000000",
		Properties: []*models.Property{{
			DataType: []string{"string"},
			Name:     "dummy",
		}},
	})

	require.NotNil(t, err)
	assert.Equal(t, "vectorizer: invalid vectorizer \"vectorizer-5000000\"",
		err.Error())
}

func testAddObjectClassWrongIndexType(t *testing.T, lsm *Manager) {
	t.Parallel()

	objectClassesNames := testGetClassNames(lsm)
	assert.NotContains(t, objectClassesNames, "Car")

	err := lsm.AddClass(context.Background(), nil, &models.Class{
		Class:           "Car",
		VectorIndexType: "vector-index-2-million",
		Properties: []*models.Property{{
			DataType: []string{"string"},
			Name:     "dummy",
		}},
	})

	require.NotNil(t, err)
	assert.Equal(t, "unrecognized or unsupported vectorIndexType "+
		"\"vector-index-2-million\"", err.Error())
}

func testRemoveObjectClass(t *testing.T, lsm *Manager) {
	t.Parallel()

	err := lsm.AddClass(context.Background(), nil, &models.Class{
		Class:      "Car",
		Vectorizer: "text2vec-contextionary",
		ModuleConfig: map[string]interface{}{
			"text2vec-contextionary": map[string]interface{}{
				"vectorizeClassName": true,
			},
		},
	})

	assert.Nil(t, err)

	objectClasses := testGetClassNames(lsm)
	assert.Contains(t, objectClasses, "Car")

	// Now delete the class
	err = lsm.DeleteClass(context.Background(), nil, "Car")
	assert.Nil(t, err)

	objectClasses = testGetClassNames(lsm)
	assert.NotContains(t, objectClasses, "Car")
}

func testCantAddSameClassTwice(t *testing.T, lsm *Manager) {
	t.Parallel()

	err := lsm.AddClass(context.Background(), nil, &models.Class{
		Class:      "Car",
		Vectorizer: "text2vec-contextionary",
		ModuleConfig: map[string]interface{}{
			"text2vec-contextionary": map[string]interface{}{
				"vectorizeClassName": true,
			},
		},
	})

	assert.Nil(t, err)

	// Add it again
	err = lsm.AddClass(context.Background(), nil, &models.Class{
		Class:      "Car",
		Vectorizer: "text2vec-contextionary",
		ModuleConfig: map[string]interface{}{
			"text2vec-contextionary": map[string]interface{}{
				"vectorizeClassName": true,
			},
		},
	})

	assert.NotNil(t, err)
}

func testCantAddSameClassTwiceDifferentKinds(t *testing.T, lsm *Manager) {
	t.Parallel()

	err := lsm.AddClass(context.Background(), nil, &models.Class{
		Class:      "Car",
		Vectorizer: "text2vec-contextionary",
		ModuleConfig: map[string]interface{}{
			"text2vec-contextionary": map[string]interface{}{
				"vectorizeClassName": true,
			},
		},
	})

	assert.Nil(t, err)

	// Add it again, but with a different kind.
	err = lsm.AddClass(context.Background(), nil, &models.Class{
		ModuleConfig: map[string]interface{}{
			"text2vec-contextionary": map[string]interface{}{
				"vectorizeClassName": true,
			},
		},
		Class:      "Car",
		Vectorizer: "text2vec-contextionary",
	})

	assert.NotNil(t, err)
}

// TODO: parts of this test contain text2vec-contextionary logic, but parts are
// also general logic
func testAddPropertyDuringCreation(t *testing.T, lsm *Manager) {
	t.Parallel()

	var properties []*models.Property = []*models.Property{
		{
			Name:     "color",
			DataType: []string{"string"},
			ModuleConfig: map[string]interface{}{
				"text2vec-contextionary": map[string]interface{}{
					"vectorizePropertyName": true,
				},
			},
		},
		{
			Name:          "colorRaw",
			DataType:      []string{"string"},
			IndexInverted: pointerToFalse(),
			ModuleConfig: map[string]interface{}{
				"text2vec-contextionary": map[string]interface{}{
					"skip": true,
				},
			},
		},
		{
			Name:     "content",
			DataType: []string{"string"},
			ModuleConfig: map[string]interface{}{
				"text2vec-contextionary": map[string]interface{}{
					"vectorizePropertyName": false,
				},
			},
		},
		{
			Name:     "allDefault",
			DataType: []string{"string"},
		},
	}

	err := lsm.AddClass(context.Background(), nil, &models.Class{
		Class:      "Car",
		Properties: properties,
	})
	assert.Nil(t, err)

	objectClasses := testGetClasses(lsm)
	require.Len(t, objectClasses, 1)
	require.Len(t, objectClasses[0].Properties, 4)
	assert.Equal(t, objectClasses[0].Properties[0].Name, "color")
	assert.Equal(t, objectClasses[0].Properties[0].DataType, []string{"string"})

	assert.True(t, lsm.IndexedInverted("Car", "color"), "color should be indexed")
	assert.False(t, lsm.IndexedInverted("Car", "colorRaw"), "color should not be indexed")
	assert.True(t, lsm.IndexedInverted("Car", "allDefault"), "allDefault should be indexed")
}

func pointerToFalse() *bool {
	b := false
	return &b
}

func testAddInvalidPropertyDuringCreation(t *testing.T, lsm *Manager) {
	t.Parallel()

	var properties []*models.Property = []*models.Property{
		{Name: "color", DataType: []string{"blurp"}},
	}

	err := lsm.AddClass(context.Background(), nil, &models.Class{
		Class:      "Car",
		Properties: properties,
	})
	assert.NotNil(t, err)
}

func testAddInvalidPropertyWithEmptyDataTypeDuringCreation(t *testing.T, lsm *Manager) {
	t.Parallel()

	var properties []*models.Property = []*models.Property{
		{Name: "color", DataType: []string{""}},
	}

	err := lsm.AddClass(context.Background(), nil, &models.Class{
		Class:      "Car",
		Properties: properties,
	})
	assert.NotNil(t, err)
}

func testDropProperty(t *testing.T, lsm *Manager) {
	// TODO: https://github.com/semi-technologies/weaviate/issues/973
	// Remove skip

	t.Skip()

	t.Parallel()

	var properties []*models.Property = []*models.Property{
		{Name: "color", DataType: []string{"string"}},
	}

	err := lsm.AddClass(context.Background(), nil, &models.Class{
		Class:      "Car",
		Properties: properties,
	})
	assert.Nil(t, err)

	objectClasses := testGetClasses(lsm)
	require.Len(t, objectClasses, 1)
	assert.Len(t, objectClasses[0].Properties, 1)

	// Now drop the property
	lsm.DeleteClassProperty(context.Background(), nil, "Car", "color")

	objectClasses = testGetClasses(lsm)
	require.Len(t, objectClasses, 1)
	assert.Len(t, objectClasses[0].Properties, 0)
}

// This grant parent test setups up the temporary directory needed for the tests.
func TestSchema(t *testing.T) {
	// We need this test here to make sure that we wait until all child tests
	// (that can be run in parallel) have finished, before cleaning up the temp directory.
	t.Run("group", func(t *testing.T) {
		for _, testCase := range schemaTests {
			// Create a test case, and inject the etcd schema manager in there
			// to reduce boilerplate in each separate test.
			t.Run(testCase.name, func(t *testing.T) {
				sm := newSchemaManager()
				testCase.fn(t, sm)
			})
		}
	})
}

// New Local Schema *Manager
func newSchemaManager() *Manager {
	logger, _ := test.NewNullLogger()
	vectorizerValidator := &fakeVectorizerValidator{
		valid: []string{"text2vec-contextionary", "model1", "model2"},
	}
	dummyConfig := config.Config{
		DefaultVectorizerModule:     config.VectorizerModuleNone,
		DefaultVectorDistanceMetric: "cosine",
	}
	sm, err := NewManager(&NilMigrator{}, newFakeRepo(), logger, &fakeAuthorizer{},
		dummyConfig, dummyParseVectorConfig, // only option for now
		vectorizerValidator, dummyValidateInvertedConfig,
<<<<<<< HEAD
		&fakeModuleConfig{}, &fakeClusterState{hosts: []string{"node1"}},
		&fakeTxClient{},
=======
		&fakeModuleConfig{}, &fakeClusterState{},
		&fakeTxClient{}, &fakeScaleOutManager{},
>>>>>>> 09cd1059
	)
	if err != nil {
		panic(err.Error())
	}

	return sm
}

func testGetClasses(l *Manager) []*models.Class {
	var classes []*models.Class
	schema, _ := l.GetSchema(nil)

	classes = append(classes, schema.SemanticSchemaFor().Classes...)

	return classes
}

func testGetClassNames(l *Manager) []string {
	var names []string
	schema, _ := l.GetSchema(nil)

	// Extract all names
	for _, class := range schema.SemanticSchemaFor().Classes {
		names = append(names, class.Class)
	}

	return names
}

func Test_ParseVectorConfigOnDiskLoad(t *testing.T) {
	logger, _ := test.NewNullLogger()

	repo := newFakeRepo()
	repo.schema = &State{
		ObjectSchema: &models.Schema{
			Classes: []*models.Class{{
				Class:             "Foo",
				VectorIndexConfig: "parse me, i should be in some sort of an object",
				VectorIndexType:   "hnsw", // will always be set when loading from disk
			}},
		},
	}
	sm, err := NewManager(&NilMigrator{}, repo, logger, &fakeAuthorizer{},
		config.Config{DefaultVectorizerModule: config.VectorizerModuleNone},
		dummyParseVectorConfig, // only option for now
		&fakeVectorizerValidator{}, dummyValidateInvertedConfig,
<<<<<<< HEAD
		&fakeModuleConfig{}, &fakeClusterState{hosts: []string{"node1"}},
		&fakeTxClient{},
=======
		&fakeModuleConfig{}, &fakeClusterState{},
		&fakeTxClient{}, &fakeScaleOutManager{},
>>>>>>> 09cd1059
	)
	require.Nil(t, err)

	classes := sm.GetSchemaSkipAuth().Objects.Classes
	assert.Equal(t, fakeVectorConfig{
		raw: "parse me, i should be in some sort of an object",
	}, classes[0].VectorIndexConfig)
}

type fakeScaleOutManager struct{}

func (f *fakeScaleOutManager) Scale(ctx context.Context,
	className string, old, updated sharding.Config,
) (*sharding.State, error) {
	return nil, nil
}

func (f *fakeScaleOutManager) SetSchemaManager(sm scaling.SchemaManager) {
}<|MERGE_RESOLUTION|>--- conflicted
+++ resolved
@@ -485,13 +485,8 @@
 	sm, err := NewManager(&NilMigrator{}, newFakeRepo(), logger, &fakeAuthorizer{},
 		dummyConfig, dummyParseVectorConfig, // only option for now
 		vectorizerValidator, dummyValidateInvertedConfig,
-<<<<<<< HEAD
 		&fakeModuleConfig{}, &fakeClusterState{hosts: []string{"node1"}},
-		&fakeTxClient{},
-=======
-		&fakeModuleConfig{}, &fakeClusterState{},
 		&fakeTxClient{}, &fakeScaleOutManager{},
->>>>>>> 09cd1059
 	)
 	if err != nil {
 		panic(err.Error())
@@ -538,13 +533,8 @@
 		config.Config{DefaultVectorizerModule: config.VectorizerModuleNone},
 		dummyParseVectorConfig, // only option for now
 		&fakeVectorizerValidator{}, dummyValidateInvertedConfig,
-<<<<<<< HEAD
 		&fakeModuleConfig{}, &fakeClusterState{hosts: []string{"node1"}},
-		&fakeTxClient{},
-=======
-		&fakeModuleConfig{}, &fakeClusterState{},
 		&fakeTxClient{}, &fakeScaleOutManager{},
->>>>>>> 09cd1059
 	)
 	require.Nil(t, err)
 
